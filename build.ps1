--- conflicted
+++ resolved
@@ -279,7 +279,6 @@
             Copy-Item $ExePath (Join-Path $MsiStagingDir "installer.exe") -Force
             Write-Verbose "Copied installer.exe to MSI staging"
             
-<<<<<<< HEAD
             # Create WXS file with dynamic version (exactly like CimianTools Cimian.wxs)
             $WxsPath = Join-Path $MsiDir "sbin-installer.wxs"
             $WxsContent = @"
@@ -337,10 +336,6 @@
 </Wix>
 "@
             $WxsContent | Set-Content $WxsPath -Encoding UTF8
-=======
-            # Use the static WXS file with dynamic version injection
-            $WxsPath = Join-Path $MsiDir "sbin-installer.wxs"
->>>>>>> 2e37c0fd
             
             # Build MSI using dotnet wix command (local tool like ReportMate)
             $MsiPath = Join-Path $PSScriptRoot "dist\Installer-$Version.msi"
